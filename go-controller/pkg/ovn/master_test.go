--- conflicted
+++ resolved
@@ -342,14 +342,10 @@
 				masterSubnet      string = "10.128.2.0/24"
 				masterGWCIDR      string = "10.128.2.1/24"
 				masterMgmtPortIP  string = "10.128.2.2"
-<<<<<<< HEAD
-				masterHOPortIP    string = "10.128.2.3"
-				lrpMAC            string = "00:00:00:05:46:C3"
-=======
 				lrpMAC            string = "0A:58:0A:80:02:01"
 				gwLRPMAC          string = "00:00:00:05:46:C3"
->>>>>>> ed0afb58
 				masterMgmtPortMAC string = "00:00:00:55:66:77"
+				masterHOPortIP    string = "10.128.2.3"
 			)
 
 			fexec := ovntest.NewFakeExec()
@@ -707,33 +703,6 @@
 	It("sets up a shared gateway", func() {
 		app.Action = func(ctx *cli.Context) error {
 			const (
-<<<<<<< HEAD
-				nodeName      string = "node1"
-				lrpMAC        string = "00:00:00:05:46:c3"
-				brLocalnetMAC string = "11:22:33:44:55:66"
-				lrpIP         string = "100.64.0.3"
-				lrpCIDR       string = lrpIP + "/16"
-				clusterRouter string = util.OvnClusterRouter
-				systemID      string = "cb9ec8fa-b409-4ef3-9f42-d9283c47aac6"
-				tcpLBUUID     string = "d2e858b2-cb5a-441b-a670-ed450f79a91f"
-				udpLBUUID     string = "12832f14-eb0f-44d4-b8db-4cccbc73c792"
-				nodeSubnet    string = "10.1.1.0/24"
-				nextHop       string = "10.1.1.2"
-				//nextHop                string = "10.64.0.2"
-				gwRouter     string = "GR_" + nodeName
-				clusterIPNet string = "10.1.0.0"
-				clusterCIDR  string = clusterIPNet + "/16"
-				//localnetGatewayIP      string = "100.64.0.3/24"
-				//localnetGatewayNextHop string = "100.64.0.2"
-				localnetGatewayIP      string = "100.64.0.3/24"
-				localnetGatewayNextHop string = "100.64.0.1"
-				localnetBridgeName     string = "br-local"
-				masterGWCIDR           string = "10.1.1.1/24"
-				masterMgmtPortIP       string = "10.1.1.2"
-				masterHOPortIP         string = "10.1.1.3"
-				node1RouteUUID         string = "0cac12cf-3e0f-4682-b028-5ea2e0001962"
-				node1mgtRouteUUID      string = "0cac12cf-3e0f-4682-b028-5ea2e0001963"
-=======
 				nodeName               string = "node1"
 				lrpMAC                 string = "0A:58:0A:01:01:01"
 				gwLRPMAC               string = "00:00:00:05:46:c3"
@@ -756,7 +725,7 @@
 				nodeGWIP               string = "10.1.1.1/24"
 				nodeMgmtPortIP         string = "10.1.1.2"
 				nodeMgmtPortMAC        string = "0A:58:0A:01:01:02"
->>>>>>> ed0afb58
+				masterHOPortIP         string = "10.1.1.3"
 			)
 
 			ifaceID := physicalBridgeName + "_" + nodeName
@@ -797,21 +766,12 @@
 			})
 
 			fexec.AddFakeCmdsNoOutputNoError([]string{
-<<<<<<< HEAD
-				"ovn-nbctl --timeout=15 --may-exist lrp-add ovn_cluster_router rtos-" + nodeName + " " + lrpMAC + " " + masterGWCIDR,
-				"ovn-nbctl --timeout=15 -- --may-exist ls-add " + nodeName + " -- set logical_switch " + nodeName + " other-config:subnet=" + nodeSubnet + " other-config:exclude_ips=" + masterMgmtPortIP + ".." + masterHOPortIP + " external-ids:gateway_ip=" + masterGWCIDR,
+				"ovn-nbctl --timeout=15 --may-exist lrp-add ovn_cluster_router rtos-" + nodeName + " " + lrpMAC + " " + nodeGWIP,
+				"ovn-nbctl --timeout=15 -- --may-exist ls-add " + nodeName + " -- set logical_switch " + nodeName + " other-config:subnet=" + nodeSubnet + " other-config:exclude_ips=" + nodeMgmtPortIP + ".." + masterHOPortIP + " external-ids:gateway_ip=" + nodeGWIP,
 				"ovn-nbctl --timeout=15 -- --may-exist lsp-add " + nodeName + " stor-" + nodeName + " -- set logical_switch_port stor-" + nodeName + " type=router options:router-port=rtos-" + nodeName + " addresses=\"" + lrpMAC + "\"",
 				"ovn-nbctl --timeout=15 set logical_switch " + nodeName + " load_balancer=" + tcpLBUUID,
 				"ovn-nbctl --timeout=15 add logical_switch " + nodeName + " load_balancer " + udpLBUUID,
-				"ovn-nbctl --timeout=15 -- --may-exist lsp-add " + nodeName + " k8s-" + nodeName + " -- lsp-set-addresses " + "k8s-" + nodeName + " " + brLocalnetMAC + " " + masterMgmtPortIP,
-=======
-				"ovn-nbctl --timeout=15 --may-exist lrp-add ovn_cluster_router rtos-" + nodeName + " " + lrpMAC + " " + nodeGWIP,
-				"ovn-nbctl --timeout=15 -- --may-exist ls-add " + nodeName + " -- set logical_switch " + nodeName + " other-config:subnet=" + nodeSubnet + " other-config:exclude_ips=" + nodeMgmtPortIP + " external-ids:gateway_ip=" + nodeGWIP,
-				"ovn-nbctl --timeout=15 -- --may-exist lsp-add " + nodeName + " stor-" + nodeName + " -- set logical_switch_port stor-" + nodeName + " type=router options:router-port=rtos-" + nodeName + " addresses=\"" + lrpMAC + "\"",
-				"ovn-nbctl --timeout=15 set logical_switch " + nodeName + " load_balancer=" + tcpLBUUID,
-				"ovn-nbctl --timeout=15 add logical_switch " + nodeName + " load_balancer " + udpLBUUID,
-				"ovn-nbctl --timeout=15 -- --may-exist lsp-add " + nodeName + " k8s-" + nodeName + " -- lsp-set-addresses " + "k8s-" + nodeName + " " + nodeMgmtPortMAC + " " + nodeMgmtPortIP + " -- --if-exists remove logical_switch " + nodeName + " other-config exclude_ips",
->>>>>>> ed0afb58
+				"ovn-nbctl --timeout=15 -- --may-exist lsp-add " + nodeName + " k8s-" + nodeName + " -- lsp-set-addresses " + "k8s-" + nodeName + " " + nodeMgmtPortMAC + " " + nodeMgmtPortIP,
 			})
 			fexec.AddFakeCmdsNoOutputNoError([]string{
 				"ovn-nbctl --timeout=15 -- --may-exist lr-add " + gwRouter + " -- set logical_router " + gwRouter + " options:chassis=" + systemID + " external_ids:physical_ip=" + physicalGatewayIP,
